#!/usr/local/bin/node
/**
 * ParadigmCore (optional) initialize/setup script
 * 
 * Can perform the following:
 * - verifies node version
 * - sets required environment variable
 * - download tendermint binary
 * - set up tendermint config and data-store
 * - generate validator keypair and node_id
 * - copy new keys from tendermint config to environment
 * - validates environment config file
 * - validates copied keys
 **/

// imports, scope, etc.
const { execSync } = require("child_process");
const { readdirSync, appendFileSync, readFileSync } = require('fs');
const env = require("dotenv").config().parsed;
const c = require("ansi-colors");
let tendermint, pchome, tmhome, privValidator, priv_key, pub_key, address;

// stdout formatter functions, etc
let n = 0;
const write = m => console.log(`\n\t${c.bold(`@${++n}`)}\t${m}`);
const err = m => console.log(`\n\t${c.red.bold(m)}`);

// exit and indicate failure if node is incompatible
let semVer = process.version.slice(1).split(".").map(i => parseInt(i));
<<<<<<< HEAD
semVer[0] > 10 ? null : semVer[0] === 10 && semVer[1] >= 4 ? null : fail("Node.JS >=10.4 required.");
=======
semVer[0] <= 10 ? versionArr[1] >= 4 ? null : fail("Node.JS v10.4 or greater required.") : null;
>>>>>>> dbe00eac

// exit if paradigmcore home directory environment var not set
if (
    process.env.PCHOME === undefined || 
    process.env.PCHOME.toLocaleLowerCase() !== process.cwd().toLocaleLowerCase()
) {
    fail("Environment variable PCHOME is not set, or does not match CWD.");
} else {
    write("Setting tendermint home directory...")
    pchome = process.env.PCHOME;
    tmhome = `${pchome}/lib/tendermint`;
    try {
        write("Checking environment file (step 1/2)...");
        if (!env) {
            fail(
                "Missing or empty environment file (should at be $PCHOME/.env)\n"+
                "\tTry starting with a template from $PCHOME/lib"
            );
        } else if (!env.TM_HOME || env.TM_HOME === "") {
            appendFileSync(".env", `\nTM_HOME="${tmhome}"\n`);
        } else {
            write("TM_HOME already set, skipping.");
        }
    } catch (error) {
        fail("Failed to set tendermint home; check /lib and try again.", error);
    }
}

// check if tendermint binary is already installed, download if needed
if (readdirSync(`${tmhome}/bin`).indexOf("tendermint") === -1) {
    write("No tendermint install found, downloading...");
    try {
        let upV = readFileSync(`${tmhome}/bin/version`).toString("utf8");
        execSync(`node ${tmhome}/bin/download.js`);
        execSync(`node ${tmhome}/bin/update.js ${upV}`);
        write("Successfully downloaded and updated tendermint.");
    } catch (error) {
        fail("Failed to download or verify tendermint binary.", error);
    }
}

// initially required variables
const reqVars = [
    "NODE_TYPE",
    "WEB3_PROVIDER",
    "API_PORT",
    "WS_PORT",
    "WINDOW_MS",
    "WINDOW_MAX",
    "ABCI_HOST",
    "ABCI_RPC_PORT",
    "ABCI_PORT",
    "STAKE_CONTRACT_ADDR",
    "PERIOD_LENGTH",
    "PERIOD_LIMIT",
    "FINALITY_THRESHOLD",
    "MAX_ORDER_SIZE",
    "SIG_ENC",
]

// check for missing options
write("Checking environment file (step 2/2)...");
checkReqs(reqVars, env);

if (!env.PRIV_KEY && !env.PUB_KEY && !env.NODE_ID) {
    setupValidator();
    validateEnvironment();
} else if (!env.PRIV_KEY || !env.PUB_KEY || !env.NODE_ID) {
    fail("Please remove 'NODE_ID', 'PRIV_KEY', and 'PUB_KEY' from .env.");
} else {
    validateKeys();
    validateEnvironment();
}

// setup tendermint config/data dir
function setupValidator() {
    write("Configuring and setting up tendermint...");
    try {
        tendermint = require("./lib/tendermint");
    } catch (error) {
        fail("Missing tendermint driver... check /lib and try again.", error);
    }

    // check if there is already a data and/or config dir
    write("Checking for existing node configuration...");
    let tmConts = readdirSync(tmhome);
    if (tmConts.indexOf("data") !== -1 && tmConts.indexOf("config") !== -1) {
        write("Detected existing node config directory.");
        write("Skipping node config initialization...");
        copyKeysToEnv();
        // moveGenesisFile();
        return;
    }

    // create tendermint home directory
    write("No existing configuration detected.");
    write("Creating new tendermint configuration...");
    try {
        tendermint.initSync(tmhome);
    } catch (error) {
        fail("Failed to setup tendermint config and data directories.", error);
    }
    write(`Created tendermint config in '${pchome}/lib/tendermint.'`);
    copyKeysToEnv();
}

// validate keys (purely based on structure) from priv_validator.json only
function validateKeys() {
    write("Loading validator keys...");
    try {
        const pathstr = `${tmhome}/config/priv_validator.json`;
        privValidator = require(pathstr);
    } catch (error) {
        fail("Failed to load keypair, try removing 'NODE_ID', ... from .env", error);
    }

    write("Validating keys...");
    address = privValidator.address;
    priv_key = privValidator.priv_key.value;
    pub_key = privValidator.pub_key.value;

    if (
        Buffer.from(address, "hex").length !== 20 ||
        Buffer.from(priv_key, "base64").length !== 64 ||
        Buffer.from(pub_key, "base64").length !== 32
    ) {
        fail("Current keys invalid, check keys or regenerate.");
    }
    return;
}

// copy keys from priv_validator.json 
function copyKeysToEnv() {
    write("Validating tendermint keys...");
    validateKeys();
    write("Copying keys to environment file...");
    try {
        appendFileSync(".env", `PRIV_KEY="${priv_key}"\n`);
        appendFileSync(".env", `PUB_KEY="${pub_key}"\n`);
        appendFileSync(".env", `NODE_ID="${address}"\n`);
    } catch (error) {
        fail("Failed to copy keys to environment.", error);
    }
    return;
}

// freshly parse environment vars and priv_validator.json and validate
function validateEnvironment(){
    write("Validating keys in environment file...");
    let newEnv = require("dotenv").config().parsed;
    if (!newEnv) fail("Failed to validate environment file, no file found.");

    // check all reqs, plus keys
    write("Checking for all required config variables...");
    let newReqs = [...reqVars, "TM_HOME", "NODE_ID", "PRIV_KEY", "PUB_KEY"];
    checkReqs(newReqs, newEnv);

    // check env keys match priv_validator.json keys
    write("Checking that config keys match validator keys...");
    try {
        const pathstr = `${tmhome}/config/priv_validator.json`;
        const ks = require(pathstr);
        if (
            !pad(ks.address, "hex").equals(pad(newEnv.NODE_ID, "hex")) ||
            !pad(ks.priv_key.value, "base64").equals(pad(newEnv.PRIV_KEY, "base64")) ||
            !pad(ks.pub_key.value, "base64").equals(pad(newEnv.PUB_KEY, "base64"))
        ) {
            fail("Environment verification failed, keys do not match.");
        }
    } catch (error) {
        fail("Key verification failed, please regenerate.", error);
    }
    done();
}

// buffer generator wrapper
function pad(b, enc) {
    return Buffer.from(b, enc);
}

// check environment object for required config vars
function checkReqs(reqs, env){
    let missing = reqs.filter(k => env[k] === undefined || env[k] === "");
    if (missing.length > 0) {
        fail("Missing the following required parameters:", null, missing);
    }
}

// only called if all setup completes
function done() {
    console.log(c.green.bold("\n\tParadigmCore setup completed!"));
    console.log(c.green.bold("\n\tStart your node with `yarn launch` or `npm run launch`.\n"));
    process.exit(0);
}

// called on fatal failure
function fail(msg, error, missing) {
    // log error message from stack, if present
    if (error) {
        err(`ParadigmCore setup failed with: ${error.message}`);
    } else {
        err(`ParadigmCore setup failed...`);
    }

    // log additional failure message
    err(`${msg}\n`);

    // log missing environment variables
    if (missing) {
        missing.forEach((k, i) => console.log(`\t${i+1}.\t${k}\n`));
        err("Please fix your environment file and try again.\n");
    }
    process.exit(1);
} <|MERGE_RESOLUTION|>--- conflicted
+++ resolved
@@ -27,11 +27,7 @@
 
 // exit and indicate failure if node is incompatible
 let semVer = process.version.slice(1).split(".").map(i => parseInt(i));
-<<<<<<< HEAD
 semVer[0] > 10 ? null : semVer[0] === 10 && semVer[1] >= 4 ? null : fail("Node.JS >=10.4 required.");
-=======
-semVer[0] <= 10 ? versionArr[1] >= 4 ? null : fail("Node.JS v10.4 or greater required.") : null;
->>>>>>> dbe00eac
 
 // exit if paradigmcore home directory environment var not set
 if (
