/**
 * ===========================
 * ParadigmCore: Blind Star
 * @name initChain.ts
 * @module core
 * ===========================
 *
 * @author Henry Harder
 * @date (initial)  21-January-2019
 * @date (modified) 12-March-2019
 *
 * ABCI initChain implementation.
*/

// custom typings
import { ResponseInitChain } from "../typings/abci";

// util functions
import { pubToAddr } from "./util/valFunctions";
import { computeConf, syncStates } from "./util/utils";

import * as _ from "lodash"
import { State } from "../state/State";

/**
 * Called once upon chain initialization. Sets initial validators and consensus
 * parameters.
 *
 * @param request {RequestInitChain}    genesis information
 */
export function initChainWrapper(
    deliverState: State,
    commitState: State,
    params: ConsensusParams
): (r) => ResponseInitChain {
    // destructure initial consensus parameters
    const {
        finalityThreshold,
        periodLimit,
        periodLength,
        maxOrderBytes
    } = params;

    // Return initChain function
    return (request) => {
<<<<<<< HEAD
=======
        console.log('starting initchain')
>>>>>>> 766c7047
        // add genesis validators to in-state validator list
        request.validators.forEach((validator) => {
            // Generate hexadecimal nodeID from public key
            const pubKey: Buffer = validator.pubKey.data;
            const nodeId: string = pubToAddr(pubKey).toString("hex");
            const power: number = Number(validator.power);

            // Create entry if validator has not voted yet
            if (!(deliverState.validators.hasOwnProperty(nodeId))) {
                deliverState.validators[nodeId] = {
                    balance: BigInt(-1),
                    power,
                    publicKey: pubKey,
                    ethAccount: null,
                    lastProposed: null,
                    firstVote: null,
                    lastVoted: null,
                    totalVotes: 0,
                    active: true,
                    genesis: true,
                    applied: true,
                };
            }
        });

        // set initial consensus parameters
        deliverState.consensusParams = {
            finalityThreshold,
            periodLength,
            periodLimit,
            maxOrderBytes,
            confirmationThreshold: computeConf(request.validators.length),
        };

        // synchronize states upon network genesis
        commitState.acceptNew(deliverState.toJSON());
        console.log('done with initchain')
        // Do not change any other parameters here
        return {};
    };
}<|MERGE_RESOLUTION|>--- conflicted
+++ resolved
@@ -43,10 +43,6 @@
 
     // Return initChain function
     return (request) => {
-<<<<<<< HEAD
-=======
-        console.log('starting initchain')
->>>>>>> 766c7047
         // add genesis validators to in-state validator list
         request.validators.forEach((validator) => {
             // Generate hexadecimal nodeID from public key
