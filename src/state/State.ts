--- conflicted
+++ resolved
@@ -140,11 +140,7 @@
         this.lastEvent = null;
         this.orderCounter = null;
         this.lastBlockHeight = null;
-<<<<<<< HEAD
         this.lastBlockAppHash = null;
-=======
-        this.lastBlockAppHash = Buffer.alloc(1);
->>>>>>> 766c7047
 
         // after setting genesis state, read from disk if file present
         // check if file exists and load contents if it does
@@ -260,11 +256,7 @@
      * internal `internalWriteFile` method.
      */
     public async writeToDisk() {
-<<<<<<< HEAD
-        if (this._readOnly) {
-=======
         if (this._readOnly) { 
->>>>>>> 766c7047
             return;
         }
         const strData = JSON.stringify(this.toJSON(), (k, v) => {
